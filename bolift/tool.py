from langchain.tools import BaseTool
from .asktell import AskTellFewShotTopk
from .pool import Pool
from typing import *
import os
import pandas as pd
<<<<<<< HEAD

# from pydantic import BaseModel
=======
from pydantic import BaseModel
>>>>>>> 02811201

class BOLiftTool(BaseTool):
    name: str = "Experiment Designer"
    description: str = (
        "Propose or predict experiments using stateful ask-and-tell Bayes Optimizer. "
        "Syntax: Tell {{CSV_FILE}}. Adds training examples to model, {{CSV_FILE}}. No header and only two columns: x in column 0, y in column 1. "
        "Ask. Returns optimal experiment to run next. Must call Tell first. "
        "Best. Returns predicted experiment. Must call Tell first."
    )
    asktell: AskTellFewShotTopk | None = None
    pool: Pool | None = None

    def __init__(self, pool: Pool, asktell: Optional[AskTellFewShotTopk] = None, ):
        # call the parent class constructor
        super(BOLiftTool, self).__init__()

        if asktell is None:
            asktell = AskTellFewShotTopk()
        self.asktell = asktell
        self.pool = pool

    def _run(self, query: str) -> str:
        if query.startswith("Ask"):
            cmd = "ask"
        elif query.startswith("Tell"):
            cmd = "tell"
            arg = query[4:].strip()
        elif query.startswith("Best"):
            cmd = "best"
        else:
            return "Invalid command to this tool"
        if cmd == "ask":
            results = self.asktell.ask(self.pool)
            return f"Optimal experiment to run next: {results[0][0]}"
        elif cmd == "tell":
            # check the path exists
            if not os.path.exists(arg):
                return f"File {arg} does not exist."
            # load the data column 0 is x, column 1 is y
            try:
                data = pd.read_csv(arg, header=None)
                for i in range(len(data)):
                    self.asktell.tell(data.iloc[i, 0], data.iloc[i, 1])
            except:
                return 'Error in input file. Make sure that the file has no header and only has 2 columns: x and y. Remove all non-numeric values from y.'
            return f"Added {len(data)} training examples."
        elif cmd == "best":
            results = self.asktell.ask(self.pool, aq_fxn="greedy")
            return f"Best experiment is: {results[0][0]}"
    async def _arun(self, query: str) -> str:
        """Use the tool asynchronously."""
        raise NotImplementedError()
<|MERGE_RESOLUTION|>--- conflicted
+++ resolved
@@ -4,12 +4,7 @@
 from typing import *
 import os
 import pandas as pd
-<<<<<<< HEAD
-
-# from pydantic import BaseModel
-=======
 from pydantic import BaseModel
->>>>>>> 02811201
 
 class BOLiftTool(BaseTool):
     name: str = "Experiment Designer"
