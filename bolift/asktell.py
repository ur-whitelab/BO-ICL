from typing import Dict, List, Any, Union
from pydantic import Field
from langchain_core.embeddings import Embeddings
from langchain_core.vectorstores import VectorStore
import numpy as np
from functools import partial
from typing import *
from .llm_model import (
    get_llm,
    DiscreteDist,
    GaussDist,
)
from .aqfxns import (
    probability_of_improvement,
    expected_improvement,
    log_expected_improvement,
    upper_confidence_bound,
    greedy,
)
from .pool import Pool
from langchain.prompts.few_shot import FewShotPromptTemplate
from langchain.prompts.prompt import PromptTemplate
from langchain_community.vectorstores import FAISS, Chroma
from langchain_openai import OpenAIEmbeddings
from langchain.prompts.example_selector import (
    MaxMarginalRelevanceExampleSelector,
    SemanticSimilarityExampleSelector,
)

import warnings


class QuantileTransformer:
    def __init__(self, values, n_quantiles):
        self.n_quantiles = n_quantiles
        self.quantiles = np.linspace(0, 1, n_quantiles + 1)
        self.values_quantiles = np.quantile(values, self.quantiles)

    def to_quantiles(self, values):
        quantile_scores = np.digitize(values, self.values_quantiles[1:-1])
        return quantile_scores

    def to_values(self, quantile_scores):
        values_from_scores = np.interp(
            quantile_scores, range(self.n_quantiles + 1), self.values_quantiles
        )
        return values_from_scores


class LabelSimilarityExampleSelector(SemanticSimilarityExampleSelector):
    examples: List[Dict] = Field(default_factory=list)

    def select_examples(self, input_variables: Dict[str, str]) -> List[dict]:
        # need to select examples with the most similar y from input_variables
        y = input_variables["y"]
        self.examples.sort(key=lambda ex: abs(float(y) - float(ex["y"])))
<<<<<<< HEAD
        return self.examples[: self.k]

=======
        return self.examples[:self.k]
    
    
>>>>>>> ed81d482
    def add_example(self, example: Dict[str, str]) -> str:
        self.examples.append(example)

    @classmethod
<<<<<<< HEAD
    def from_examples(
        cls,
        examples: List[Dict],
        embeddings: Embeddings,
        vectorstore_cls: type[VectorStore],
        k: int = 4,
        input_keys: Union[List[str], None] = None,
        *,
        example_keys: Union[List[str], None] = None,
        vectorstore_kwargs: Union[Dict, None] = None,
        **vectorstore_cls_kwargs: Any,
    ):
        new_class = super().from_examples(
            examples,
            embeddings,
            vectorstore_cls,
            k,
            input_keys,
            example_keys=example_keys,
            vectorstore_kwargs=vectorstore_kwargs,
            **vectorstore_cls_kwargs,
        )
        new_class.examples = examples
        return new_class

    def __str__(self) -> str:
        return (
            f"LabelSimilarityExampleSelector(examples={len(self.examples)}, k={self.k})"
        )

=======
    def from_examples(cls, 
                      examples: List[Dict],
                      embeddings: Embeddings,
                      vectorstore_cls: type[VectorStore],
                      k: int = 4,
                      input_keys: Union[List[str], None] = None,
                      *,
                      example_keys: Union[List[str], None] = None,
                      vectorstore_kwargs: Union[Dict, None] = None,
                      **vectorstore_cls_kwargs: Any):
        new_class = super().from_examples(examples, embeddings, vectorstore_cls, k, input_keys, example_keys=example_keys, vectorstore_kwargs=vectorstore_kwargs, **vectorstore_cls_kwargs)
        new_class.examples = examples
        return new_class
    
    def __str__(self) -> str:
        return f"LabelSimilarityExampleSelector(examples={len(self.examples)}, k={self.k})"
    
>>>>>>> ed81d482
    def __repr__(self) -> str:
        return self.__str__()


class AskTellFewShot:
    def __init__(
        self,
<<<<<<< HEAD
        prompt_template: PromptTemplate = None,
        suffix: Optional[str] = None,
        prefix: Optional[str] = None,
        model: str = "gpt-3.5-turbo",
        temperature: Optional[float] = None,
        x_formatter: Callable[[str], str] = lambda x: x,
        y_formatter: Callable[[float], str] = lambda y: f"{y:0.2f}",
        y_name: str = "output",
        x_name: str = "input",
        selector_k: Optional[int] = None,
        k: int = 5,
        use_quantiles: bool = False,
        n_quantiles: int = 100,
        verbose: bool = False,
        cos_sim: bool = True,
        use_logprobs: bool = False,
=======
        prompt_template: PromptTemplate     = None,
        suffix: Optional[str]               = None,
        prefix: Optional[str]               = None,
        model: str                          = "gpt-3.5-turbo",
        temperature: Optional[float]        = None,
        x_formatter: Callable[[str], str]   = lambda x: x,
        y_formatter: Callable[[float], str] = lambda y: f"{y:0.2f}",
        y_name: str                         = "output",
        x_name: str                         = "input",
        selector_k: Optional[int]           = None,
        k: int                              = 5,
        use_quantiles: bool                 = False,
        n_quantiles: int                    = 100,
        verbose: bool                       = False,
        cos_sim: bool                       = True,
        use_logprobs: bool                  = False,
>>>>>>> ed81d482
    ) -> None:
        """Initialize Ask-Tell optimizer.

        You can pass formatters that will make your data more compatible with the model. Note that
        y as output form the model must be a float(can be parsed with ``float(y_str)``)

        Args:
            prompt_template: Prompt template that should take x and y (for few shot templates)
            suffix: Matching suffix for first part of prompt template - for actual completion.
            prefix: Prefix to add before all examples (e.g., some context for the model).
            model: OpenAI base model to use for training and inference.
            temperature: Temperature to use for inference. If None, will use model default.
            x_formatter: Function to format x for prompting.
            y_formatter: Function to format y for prompting.
            y_name: Name of y variable in prompt template (e.g., density, value of function, etc.)
            x_name: Name of x variable in prompt template (e.g., input, x, etc.). Only appears in inverse prompt
            selector_k: What k to use when switching to selection mode. If None, will use all examples
            k: Number of examples to use for each prediction.
            verbose: Whether to print out debug information.
        """
        self._selector_k = selector_k
        self._ready = False
        self._ys = []
        self.format_x = x_formatter
        self.format_y = y_formatter
        self._y_name = y_name
        self._x_name = x_name
        self._prompt_template = prompt_template
        self._prefix = prefix
        self._suffix = suffix
        self._model = model
        self._example_count = 0
        self._temperature = temperature
        self._k = k
        self.use_quantiles = use_quantiles
        self.n_quantiles = n_quantiles
        self._calibration_factor = None
        self._verbose = verbose
        self.tokens_used = 0
        self.cos_sim = cos_sim
        self.use_logprobs = use_logprobs

    def _setup_llm(self, model: str, temperature: Optional[float] = None):
        raise NotImplementedError
<<<<<<< HEAD

    def _setup_inv_llm(self, model: str, temperature: Optional[float] = None):
        raise NotImplementedError

=======
    
    def _setup_inv_llm(self, model: str, temperature: Optional[float] = None):
        raise NotImplementedError
    
>>>>>>> ed81d482
    def _setup_prompt(
        self,
        example: Dict,
        prompt_template: Optional[PromptTemplate] = None,
        suffix: Optional[str] = None,
        prefix: Optional[str] = None,
    ) -> FewShotPromptTemplate:
        raise NotImplementedError
<<<<<<< HEAD

    def _setup_inverse_prompt(self, example: Dict):
        raise NotImplementedError

    def _tell(self, x: str, y: float, alt_ys: Optional[List[float]] = None) -> Dict:
        raise NotImplementedError

    def _predict(self, queries: List[str]) -> List[DiscreteDist]:
        raise NotImplementedError

    def _inv_predict(self, queries: List[str]) -> List[DiscreteDist]:
        raise NotImplementedError

    def _ask(
        self, possible_x: List[str], best: float, aq_fxn: Callable, k: int
    ) -> Tuple[List[str], List[float], List[float]]:
        raise NotImplementedError

    def _tell(self, x: str, y: float, alt_ys: Optional[List[float]] = None) -> Dict:
        raise NotImplementedError

    def set_calibration_factor(self, calibration_factor):
        self._calibration_factor = calibration_factor

=======
    
    def _setup_inverse_prompt(self, example: Dict):
        raise NotImplementedError

    def _tell(self, x: str, y: float, alt_ys: Optional[List[float]] = None) -> Dict:
        raise NotImplementedError
    
    def _predict(self, queries: List[str]) -> List[DiscreteDist]:
        raise NotImplementedError
    
    def _inv_predict(self, queries: List[str]) -> List[DiscreteDist]:
        raise NotImplementedError

    def _ask(
        self, possible_x: List[str], best: float, aq_fxn: Callable, k: int
    ) -> Tuple[List[str], List[float], List[float]]:
        raise NotImplementedError
    
    def _tell(self, x: str, y: float, alt_ys: Optional[List[float]] = None) -> Dict:
        raise NotImplementedError

    def set_calibration_factor(self, calibration_factor):
        self._calibration_factor = calibration_factor

>>>>>>> ed81d482
    def inv_predict(self, y: float, system_message: Optional[str] = "") -> str:
        """A rough inverse model"""
        if not self._ready:
            raise ValueError(
                "Must tell at least one example before inverse predicting."
            )

        query = self.inv_prompt.format(
            y=self.format_y(y), y_name=self._y_name, x_name=self._x_name
        )
<<<<<<< HEAD
        x, tokens = self._inv_predict(query, system_message=system_message)

        return x[0]

    def predict(
        self, x: str, system_message: Optional[str] = ""
    ) -> Union[Tuple[float, float], List[Tuple[float, float]]]:
=======
        x, tokens = self._inv_predict(
            query,
            system_message=system_message
            )

        return x[0]

    def predict(self, x: str, system_message: Optional[str] = "") -> Union[Tuple[float, float], List[Tuple[float, float]]]:
>>>>>>> ed81d482
        """Predict the probability distribution and values for a given x.

        Args:
            x: The x value(s) to predict.
        Returns:
            The probability distribution and values for the given x.
        """
        if not isinstance(x, list):
            x = [x]
        if not self._ready:
            # special zero-shot
            self.prompt = self._setup_prompt(
                None, self._prompt_template, self._suffix, self._prefix
            )
            self.inv_prompt = self._setup_inverse_prompt(None)
            self.llm = self._setup_llm(self._model)
            self._ready = True 

        if self._selector_k is not None:
            self.prompt.example_selector.k = min(self._example_count, self._selector_k)

        queries = [
            self.prompt.format(
                x=self.format_x(x_i),
                y_name=self._y_name,
            )
            for x_i in x
        ]
        results, tokens = self._predict(queries, system_message=system_message)
        self.tokens_used += tokens

        # need to replace any GaussDist with pop std
        for i, result in enumerate(results):
            if len(self._ys) > 1:
                ystd = np.std(self._ys)
            elif len(self._ys) == 1:
                ystd = self._ys[0]
            else:
                ystd = 10
            if isinstance(result, GaussDist):
                results[i].set_std(ystd)

        if self._calibration_factor:
            for i, result in enumerate(results):
                if isinstance(result, GaussDist):
                    results[i].set_std(result.std() * self._calibration_factor)
                elif isinstance(result, DiscreteDist):
                    results[i] = GaussDist(
                        results[i].mean(),
                        results[i].std() * self._calibration_factor,
                    )

        # compute mean and standard deviation
        if len(x) == 1:
            return results[0]
        return results

    def tell(self, x: str, y: float, alt_ys: Optional[List[float]] = None) -> None:
        """Tell the optimizer about a new example."""
        example_dict, inv_example = self._tell(x, y, alt_ys)
        # we want to have example
        # to initialize prompts, so send it
        if not self._ready:
            self.prompt = self._setup_prompt(
                example_dict, self._prompt_template, self._suffix, self._prefix
            )
            self.inv_prompt = self._setup_inverse_prompt(inv_example)
            self.llm = self._setup_llm(self._model, self._temperature)
            self.inv_llm = self._setup_inv_llm(self._model, self._temperature)
            self._ready = True
        else:
            # in else, so we don't add twice
            if self._selector_k is not None:
                self.prompt.example_selector.add_example(example_dict)
                self.inv_prompt.example_selector.add_example(inv_example)
            else:
                self.prompt.examples.append(example_dict)
                self.inv_prompt.examples.append(inv_example)
        self._example_count += 1
<<<<<<< HEAD

=======
    
>>>>>>> ed81d482
    def ask(
        self,
        possible_x: Union[Pool, List[str]],
        aq_fxn: str = "upper_confidence_bound",
        k: int = 1,
        inv_filter: int = 16,
        aug_random_filter: int = 0,
        lambda_mult: float = 0.5,
        _lambda: float = 0.5,
        system_message: Optional[str] = "",
        inv_system_message: Optional[str] = "",
    ) -> Tuple[List[str], List[float], List[float]]:
        """Ask the optimizer for the next x to try.

            Args:
            possible_x: List of possible x values to choose from.
            aq_fxn: Acquisition function to use.
            k: Number of x values to return.
            inv_filter: Reduce pool size to this number with inverse model. If 0, not used
            aug_random_filter: Add this man y random examples to the pool to increase diversity after reducing pool with inverse model
            _lambda: Lambda value to use for UCB
            lambda_mult: control MMR diversity ,0-1 lower = more diverse
        Return:
            The selected x values, their acquisition function values, and the predicted y modes.
            Sorted by acquisition function value (descending)
        """
        if type(possible_x) == type([]):
            possible_x = Pool(possible_x, self.format_x)

        # if we have less than 2 examples, just return random
        if self._example_count < 2:
<<<<<<< HEAD
            init_pnt = possible_x.sample(k)
=======
            init_pnt=possible_x.sample(k)
>>>>>>> ed81d482
            return (
                init_pnt,
                [0] * k,
                [0] * k,
            )

        if aq_fxn == "probability_of_improvement":
            aq_fxn = probability_of_improvement
        elif aq_fxn == "expected_improvement":
            aq_fxn = expected_improvement
        elif aq_fxn == "log_expected_improvement":
            aq_fxn = log_expected_improvement
        elif aq_fxn == "upper_confidence_bound":
            aq_fxn = partial(upper_confidence_bound, _lambda=_lambda)
        elif aq_fxn == "greedy":
            aq_fxn = greedy
        elif aq_fxn == "random":
            return (
                possible_x.sample(k),
                [0] * k,
                [0] * k,
            )
        else:
            raise ValueError(f"Unknown acquisition function: {aq_fxn}")

        if len(self._ys) == 0:
            best = 0
        else:
            best = np.max(self._ys)

        if inv_filter + aug_random_filter < len(possible_x):
            possible_x_l = []
            if inv_filter:
<<<<<<< HEAD
                approx_x = self.inv_predict(
                    best * np.random.normal(1.2, 0.05),
                    system_message=inv_system_message,
                )
                possible_x_l.extend(
                    possible_x.approx_sample(
                        approx_x, inv_filter, lambda_mult=lambda_mult
                    )
                )
=======
                approx_x = self.inv_predict(best * np.random.normal(1.2, 0.05), system_message=inv_system_message)
                possible_x_l.extend(possible_x.approx_sample(approx_x, inv_filter, lambda_mult=lambda_mult))
>>>>>>> ed81d482

            if aug_random_filter:
                possible_x_l.extend(possible_x.sample(aug_random_filter))
        else:
            possible_x_l = list(possible_x)
<<<<<<< HEAD

        results = self._ask(
            possible_x_l, best, aq_fxn, k, system_message=system_message
        )
=======
        
        results = self._ask(possible_x_l, best, aq_fxn, k, system_message=system_message)
>>>>>>> ed81d482
        if len(results[0]) == 0 and len(possible_x_l) != 0:
            # if we have nothing, just return random one
            return (
                possible_x.sample(k),
                [0] * k,
                [0] * k,
            )
        return results


class AskTellFewShotTopk(AskTellFewShot):
    def _setup_llm(self, model: str, temperature: Optional[float] = None):
        # nucleus sampling seems to get more diversity
        return get_llm(
            n=self._k,
            best_of=self._k,
            temperature=0.1 if temperature is None else temperature,
            model_name=model,
            top_p=0.5,
            # stop=["\n", "###", "#", "##"],
            # logit_bias={
            #     "198": -100,  # new line,
            #     "628": -100,  # double new line,
            #     "50256": -100,  # endoftext
            # },
            max_tokens=256,
            use_logprobs=self.use_logprobs,
        )

    def _setup_inv_llm(self, model: str, temperature: Optional[float] = None):
        return get_llm(
            model_name=model,
            # stop=[
            #     self.prompt.suffix.split()[0],
            #     self.inv_prompt.suffix.split()[0],
            #     "\n",
            # ],
            max_tokens=576,
            temperature=0.05 if temperature is None else temperature,
        )

    def _setup_prompt(
        self,
        example: Dict,
        prompt_template: Optional[PromptTemplate] = None,
        suffix: Optional[str] = None,
        prefix: Optional[str] = None,
    ) -> FewShotPromptTemplate:
        if prefix is None:
            prefix = (
                "The following are correctly answered questions. "
                "Each answer is numeric and ends with ###\n"
            )
        if prompt_template is None:
            prompt_template = PromptTemplate(
                input_variables=["x", "y", "y_name"],
                template="Q: Given {x}, what is {y_name}?\nA: {y}###\n\n",
            )
            if suffix is not None:
                raise ValueError(
                    "Cannot provide suffix if using default prompt template."
                )
            suffix = "Q: Given {x}. What is {y_name}?\nA: "
        elif suffix is None:
            raise ValueError("Must provide suffix if using custom prompt template.")
        # test out prompt
        if example is not None:
            prompt_template.format(**example)
            examples = [example]
        # TODO: make fake example text
        else:
            examples = []
        example_selector = None
        if self._selector_k is not None:
            if len(examples) == 0:
                raise ValueError("Cannot do zero-shot with selector")
<<<<<<< HEAD
            sim_selector = (
                SemanticSimilarityExampleSelector
                if self.cos_sim
                else MaxMarginalRelevanceExampleSelector
            )
=======
            sim_selector = SemanticSimilarityExampleSelector if self.cos_sim else MaxMarginalRelevanceExampleSelector
>>>>>>> ed81d482
            example_selector = sim_selector.from_examples(
                [example],
                OpenAIEmbeddings(),
                FAISS,
                k=self._selector_k,
            )
        return FewShotPromptTemplate(
            examples=examples if example_selector is None else None,
            example_prompt=prompt_template,
            example_selector=example_selector,
            suffix=suffix,
            prefix=prefix,
            input_variables=["x", "y_name"],
        )

    def _setup_inverse_prompt(self, example: Dict):
        prompt_template = PromptTemplate(
            input_variables=["x", "y", "y_name", "x_name"],
            template="If {y_name} is {y}, then {x_name} is @@@\n{x}###",
        )
        if example is not None:
            prompt_template.format(**example)
            examples = [example]
        else:
            examples = []
        example_selector = None
        if self._selector_k is not None:
            if len(examples) == 0:
                raise ValueError("Cannot do zero-shot with selector")
<<<<<<< HEAD

            sim_selector = (
                SemanticSimilarityExampleSelector
                if self.cos_sim
                else MaxMarginalRelevanceExampleSelector
            )  # LabelSimilarityExampleSelector
=======
            
            sim_selector = SemanticSimilarityExampleSelector if self.cos_sim else MaxMarginalRelevanceExampleSelector #LabelSimilarityExampleSelector 
>>>>>>> ed81d482
            example_selector = sim_selector.from_examples(
                [example],
                OpenAIEmbeddings(),
                FAISS,
                k=self._selector_k,
            )
        return FewShotPromptTemplate(
            examples=examples if example_selector is None else None,
            example_prompt=prompt_template,
            example_selector=example_selector,
            suffix="If {y_name} is {y}, then {x_name} is @@@",
            input_variables=["y", "y_name", "x_name"],
        )

    def _predict(self, queries: List[str], system_message: str) -> List[DiscreteDist]:
        if not system_message:
<<<<<<< HEAD
            warnings.warn(
                "No system message provided for prediction. Using default. \nNot clearly specifying the task for the LLM usually decreases its performance considerably."
            )

        results, tokens = self.llm.predict(queries, system_message=system_message)
        return results, tokens

    def _inv_predict(
        self, queries: List[str], system_message: str
    ) -> List[DiscreteDist]:
        if not system_message:
            warnings.warn(
                "No system message provided for inverse prediction. Using default. \nNot clearly specifying the task for the LLM usually decreases its performance considerably."
            )

        x, tokens = self.inv_llm.predict(
            queries, inv_pred=True, system_message=system_message
        )

=======
            warnings.warn("No system message provided for prediction. Using default. \nNot clearly specifying the task for the LLM usually decreases its performance considerably.")

        results, tokens = self.llm.predict(
            queries,
            system_message=system_message
        )
        return results, tokens

    def _inv_predict(self, queries: List[str], system_message: str) -> List[DiscreteDist]:
        if not system_message:
            warnings.warn("No system message provided for inverse prediction. Using default. \nNot clearly specifying the task for the LLM usually decreases its performance considerably.")

        x, tokens = self.inv_llm.predict(
            queries,
            inv_pred=True,
            system_message=system_message
            )
        
>>>>>>> ed81d482
        return x, tokens

    def _tell(self, x: str, y: float, alt_ys: Optional[List[float]] = None) -> Dict:
        """Tell the optimizer about a new example."""

        if self.use_quantiles:
            self.qt = QuantileTransformer(
                values=self._ys + [y], n_quantiles=self.n_quantiles
            )
            y = self.qt.to_quantiles(y)

        if alt_ys is not None:
            raise ValueError("Alt ys not supported for topk.")
        example_dict = dict(
            x=self.format_x(x),
            y=self.format_y(y),
            y_name=self._y_name,
        )
        self._ys.append(y)
        inv_dict = dict(
            x=self.format_x(x),
            y=self.format_y(y),
            y_name=self._y_name,
            x_name=self._x_name,
        )
        return example_dict, inv_dict

    def _ask(
<<<<<<< HEAD
        self,
        possible_x: List[str],
        best: float,
        aq_fxn: Callable,
        k: int,
        system_message: str,
=======
        self, possible_x: List[str], best: float, aq_fxn: Callable, k: int, system_message: str
>>>>>>> ed81d482
    ) -> Tuple[List[str], List[float], List[float]]:
        results = self.predict(possible_x, system_message=system_message)
        # drop empties
        if type(results) != type([]):
            results = [results]
        results = [r for r in results if len(r) > 0]
        aq_vals = [aq_fxn(r, best) for r in results]
        selected = np.argsort(aq_vals)[::-1][:k]
        means = [r.mean() for r in results]
<<<<<<< HEAD

=======
       
>>>>>>> ed81d482
        return (
            [possible_x[i] for i in selected],
            [aq_vals[i] for i in selected],
            [means[i] for i in selected],
<<<<<<< HEAD
        )

=======
        )


>>>>>>> ed81d482
<|MERGE_RESOLUTION|>--- conflicted
+++ resolved
@@ -1,728 +1,572 @@
-from typing import Dict, List, Any, Union
-from pydantic import Field
-from langchain_core.embeddings import Embeddings
-from langchain_core.vectorstores import VectorStore
-import numpy as np
-from functools import partial
-from typing import *
-from .llm_model import (
-    get_llm,
-    DiscreteDist,
-    GaussDist,
-)
-from .aqfxns import (
-    probability_of_improvement,
-    expected_improvement,
-    log_expected_improvement,
-    upper_confidence_bound,
-    greedy,
-)
-from .pool import Pool
-from langchain.prompts.few_shot import FewShotPromptTemplate
-from langchain.prompts.prompt import PromptTemplate
-from langchain_community.vectorstores import FAISS, Chroma
-from langchain_openai import OpenAIEmbeddings
-from langchain.prompts.example_selector import (
-    MaxMarginalRelevanceExampleSelector,
-    SemanticSimilarityExampleSelector,
-)
-
-import warnings
-
-
-class QuantileTransformer:
-    def __init__(self, values, n_quantiles):
-        self.n_quantiles = n_quantiles
-        self.quantiles = np.linspace(0, 1, n_quantiles + 1)
-        self.values_quantiles = np.quantile(values, self.quantiles)
-
-    def to_quantiles(self, values):
-        quantile_scores = np.digitize(values, self.values_quantiles[1:-1])
-        return quantile_scores
-
-    def to_values(self, quantile_scores):
-        values_from_scores = np.interp(
-            quantile_scores, range(self.n_quantiles + 1), self.values_quantiles
-        )
-        return values_from_scores
-
-
-class LabelSimilarityExampleSelector(SemanticSimilarityExampleSelector):
-    examples: List[Dict] = Field(default_factory=list)
-
-    def select_examples(self, input_variables: Dict[str, str]) -> List[dict]:
-        # need to select examples with the most similar y from input_variables
-        y = input_variables["y"]
-        self.examples.sort(key=lambda ex: abs(float(y) - float(ex["y"])))
-<<<<<<< HEAD
-        return self.examples[: self.k]
-
-=======
-        return self.examples[:self.k]
-    
-    
->>>>>>> ed81d482
-    def add_example(self, example: Dict[str, str]) -> str:
-        self.examples.append(example)
-
-    @classmethod
-<<<<<<< HEAD
-    def from_examples(
-        cls,
-        examples: List[Dict],
-        embeddings: Embeddings,
-        vectorstore_cls: type[VectorStore],
-        k: int = 4,
-        input_keys: Union[List[str], None] = None,
-        *,
-        example_keys: Union[List[str], None] = None,
-        vectorstore_kwargs: Union[Dict, None] = None,
-        **vectorstore_cls_kwargs: Any,
-    ):
-        new_class = super().from_examples(
-            examples,
-            embeddings,
-            vectorstore_cls,
-            k,
-            input_keys,
-            example_keys=example_keys,
-            vectorstore_kwargs=vectorstore_kwargs,
-            **vectorstore_cls_kwargs,
-        )
-        new_class.examples = examples
-        return new_class
-
-    def __str__(self) -> str:
-        return (
-            f"LabelSimilarityExampleSelector(examples={len(self.examples)}, k={self.k})"
-        )
-
-=======
-    def from_examples(cls, 
-                      examples: List[Dict],
-                      embeddings: Embeddings,
-                      vectorstore_cls: type[VectorStore],
-                      k: int = 4,
-                      input_keys: Union[List[str], None] = None,
-                      *,
-                      example_keys: Union[List[str], None] = None,
-                      vectorstore_kwargs: Union[Dict, None] = None,
-                      **vectorstore_cls_kwargs: Any):
-        new_class = super().from_examples(examples, embeddings, vectorstore_cls, k, input_keys, example_keys=example_keys, vectorstore_kwargs=vectorstore_kwargs, **vectorstore_cls_kwargs)
-        new_class.examples = examples
-        return new_class
-    
-    def __str__(self) -> str:
-        return f"LabelSimilarityExampleSelector(examples={len(self.examples)}, k={self.k})"
-    
->>>>>>> ed81d482
-    def __repr__(self) -> str:
-        return self.__str__()
-
-
-class AskTellFewShot:
-    def __init__(
-        self,
-<<<<<<< HEAD
-        prompt_template: PromptTemplate = None,
-        suffix: Optional[str] = None,
-        prefix: Optional[str] = None,
-        model: str = "gpt-3.5-turbo",
-        temperature: Optional[float] = None,
-        x_formatter: Callable[[str], str] = lambda x: x,
-        y_formatter: Callable[[float], str] = lambda y: f"{y:0.2f}",
-        y_name: str = "output",
-        x_name: str = "input",
-        selector_k: Optional[int] = None,
-        k: int = 5,
-        use_quantiles: bool = False,
-        n_quantiles: int = 100,
-        verbose: bool = False,
-        cos_sim: bool = True,
-        use_logprobs: bool = False,
-=======
-        prompt_template: PromptTemplate     = None,
-        suffix: Optional[str]               = None,
-        prefix: Optional[str]               = None,
-        model: str                          = "gpt-3.5-turbo",
-        temperature: Optional[float]        = None,
-        x_formatter: Callable[[str], str]   = lambda x: x,
-        y_formatter: Callable[[float], str] = lambda y: f"{y:0.2f}",
-        y_name: str                         = "output",
-        x_name: str                         = "input",
-        selector_k: Optional[int]           = None,
-        k: int                              = 5,
-        use_quantiles: bool                 = False,
-        n_quantiles: int                    = 100,
-        verbose: bool                       = False,
-        cos_sim: bool                       = True,
-        use_logprobs: bool                  = False,
->>>>>>> ed81d482
-    ) -> None:
-        """Initialize Ask-Tell optimizer.
-
-        You can pass formatters that will make your data more compatible with the model. Note that
-        y as output form the model must be a float(can be parsed with ``float(y_str)``)
-
-        Args:
-            prompt_template: Prompt template that should take x and y (for few shot templates)
-            suffix: Matching suffix for first part of prompt template - for actual completion.
-            prefix: Prefix to add before all examples (e.g., some context for the model).
-            model: OpenAI base model to use for training and inference.
-            temperature: Temperature to use for inference. If None, will use model default.
-            x_formatter: Function to format x for prompting.
-            y_formatter: Function to format y for prompting.
-            y_name: Name of y variable in prompt template (e.g., density, value of function, etc.)
-            x_name: Name of x variable in prompt template (e.g., input, x, etc.). Only appears in inverse prompt
-            selector_k: What k to use when switching to selection mode. If None, will use all examples
-            k: Number of examples to use for each prediction.
-            verbose: Whether to print out debug information.
-        """
-        self._selector_k = selector_k
-        self._ready = False
-        self._ys = []
-        self.format_x = x_formatter
-        self.format_y = y_formatter
-        self._y_name = y_name
-        self._x_name = x_name
-        self._prompt_template = prompt_template
-        self._prefix = prefix
-        self._suffix = suffix
-        self._model = model
-        self._example_count = 0
-        self._temperature = temperature
-        self._k = k
-        self.use_quantiles = use_quantiles
-        self.n_quantiles = n_quantiles
-        self._calibration_factor = None
-        self._verbose = verbose
-        self.tokens_used = 0
-        self.cos_sim = cos_sim
-        self.use_logprobs = use_logprobs
-
-    def _setup_llm(self, model: str, temperature: Optional[float] = None):
-        raise NotImplementedError
-<<<<<<< HEAD
-
-    def _setup_inv_llm(self, model: str, temperature: Optional[float] = None):
-        raise NotImplementedError
-
-=======
-    
-    def _setup_inv_llm(self, model: str, temperature: Optional[float] = None):
-        raise NotImplementedError
-    
->>>>>>> ed81d482
-    def _setup_prompt(
-        self,
-        example: Dict,
-        prompt_template: Optional[PromptTemplate] = None,
-        suffix: Optional[str] = None,
-        prefix: Optional[str] = None,
-    ) -> FewShotPromptTemplate:
-        raise NotImplementedError
-<<<<<<< HEAD
-
-    def _setup_inverse_prompt(self, example: Dict):
-        raise NotImplementedError
-
-    def _tell(self, x: str, y: float, alt_ys: Optional[List[float]] = None) -> Dict:
-        raise NotImplementedError
-
-    def _predict(self, queries: List[str]) -> List[DiscreteDist]:
-        raise NotImplementedError
-
-    def _inv_predict(self, queries: List[str]) -> List[DiscreteDist]:
-        raise NotImplementedError
-
-    def _ask(
-        self, possible_x: List[str], best: float, aq_fxn: Callable, k: int
-    ) -> Tuple[List[str], List[float], List[float]]:
-        raise NotImplementedError
-
-    def _tell(self, x: str, y: float, alt_ys: Optional[List[float]] = None) -> Dict:
-        raise NotImplementedError
-
-    def set_calibration_factor(self, calibration_factor):
-        self._calibration_factor = calibration_factor
-
-=======
-    
-    def _setup_inverse_prompt(self, example: Dict):
-        raise NotImplementedError
-
-    def _tell(self, x: str, y: float, alt_ys: Optional[List[float]] = None) -> Dict:
-        raise NotImplementedError
-    
-    def _predict(self, queries: List[str]) -> List[DiscreteDist]:
-        raise NotImplementedError
-    
-    def _inv_predict(self, queries: List[str]) -> List[DiscreteDist]:
-        raise NotImplementedError
-
-    def _ask(
-        self, possible_x: List[str], best: float, aq_fxn: Callable, k: int
-    ) -> Tuple[List[str], List[float], List[float]]:
-        raise NotImplementedError
-    
-    def _tell(self, x: str, y: float, alt_ys: Optional[List[float]] = None) -> Dict:
-        raise NotImplementedError
-
-    def set_calibration_factor(self, calibration_factor):
-        self._calibration_factor = calibration_factor
-
->>>>>>> ed81d482
-    def inv_predict(self, y: float, system_message: Optional[str] = "") -> str:
-        """A rough inverse model"""
-        if not self._ready:
-            raise ValueError(
-                "Must tell at least one example before inverse predicting."
-            )
-
-        query = self.inv_prompt.format(
-            y=self.format_y(y), y_name=self._y_name, x_name=self._x_name
-        )
-<<<<<<< HEAD
-        x, tokens = self._inv_predict(query, system_message=system_message)
-
-        return x[0]
-
-    def predict(
-        self, x: str, system_message: Optional[str] = ""
-    ) -> Union[Tuple[float, float], List[Tuple[float, float]]]:
-=======
-        x, tokens = self._inv_predict(
-            query,
-            system_message=system_message
-            )
-
-        return x[0]
-
-    def predict(self, x: str, system_message: Optional[str] = "") -> Union[Tuple[float, float], List[Tuple[float, float]]]:
->>>>>>> ed81d482
-        """Predict the probability distribution and values for a given x.
-
-        Args:
-            x: The x value(s) to predict.
-        Returns:
-            The probability distribution and values for the given x.
-        """
-        if not isinstance(x, list):
-            x = [x]
-        if not self._ready:
-            # special zero-shot
-            self.prompt = self._setup_prompt(
-                None, self._prompt_template, self._suffix, self._prefix
-            )
-            self.inv_prompt = self._setup_inverse_prompt(None)
-            self.llm = self._setup_llm(self._model)
-            self._ready = True 
-
-        if self._selector_k is not None:
-            self.prompt.example_selector.k = min(self._example_count, self._selector_k)
-
-        queries = [
-            self.prompt.format(
-                x=self.format_x(x_i),
-                y_name=self._y_name,
-            )
-            for x_i in x
-        ]
-        results, tokens = self._predict(queries, system_message=system_message)
-        self.tokens_used += tokens
-
-        # need to replace any GaussDist with pop std
-        for i, result in enumerate(results):
-            if len(self._ys) > 1:
-                ystd = np.std(self._ys)
-            elif len(self._ys) == 1:
-                ystd = self._ys[0]
-            else:
-                ystd = 10
-            if isinstance(result, GaussDist):
-                results[i].set_std(ystd)
-
-        if self._calibration_factor:
-            for i, result in enumerate(results):
-                if isinstance(result, GaussDist):
-                    results[i].set_std(result.std() * self._calibration_factor)
-                elif isinstance(result, DiscreteDist):
-                    results[i] = GaussDist(
-                        results[i].mean(),
-                        results[i].std() * self._calibration_factor,
-                    )
-
-        # compute mean and standard deviation
-        if len(x) == 1:
-            return results[0]
-        return results
-
-    def tell(self, x: str, y: float, alt_ys: Optional[List[float]] = None) -> None:
-        """Tell the optimizer about a new example."""
-        example_dict, inv_example = self._tell(x, y, alt_ys)
-        # we want to have example
-        # to initialize prompts, so send it
-        if not self._ready:
-            self.prompt = self._setup_prompt(
-                example_dict, self._prompt_template, self._suffix, self._prefix
-            )
-            self.inv_prompt = self._setup_inverse_prompt(inv_example)
-            self.llm = self._setup_llm(self._model, self._temperature)
-            self.inv_llm = self._setup_inv_llm(self._model, self._temperature)
-            self._ready = True
-        else:
-            # in else, so we don't add twice
-            if self._selector_k is not None:
-                self.prompt.example_selector.add_example(example_dict)
-                self.inv_prompt.example_selector.add_example(inv_example)
-            else:
-                self.prompt.examples.append(example_dict)
-                self.inv_prompt.examples.append(inv_example)
-        self._example_count += 1
-<<<<<<< HEAD
-
-=======
-    
->>>>>>> ed81d482
-    def ask(
-        self,
-        possible_x: Union[Pool, List[str]],
-        aq_fxn: str = "upper_confidence_bound",
-        k: int = 1,
-        inv_filter: int = 16,
-        aug_random_filter: int = 0,
-        lambda_mult: float = 0.5,
-        _lambda: float = 0.5,
-        system_message: Optional[str] = "",
-        inv_system_message: Optional[str] = "",
-    ) -> Tuple[List[str], List[float], List[float]]:
-        """Ask the optimizer for the next x to try.
-
-            Args:
-            possible_x: List of possible x values to choose from.
-            aq_fxn: Acquisition function to use.
-            k: Number of x values to return.
-            inv_filter: Reduce pool size to this number with inverse model. If 0, not used
-            aug_random_filter: Add this man y random examples to the pool to increase diversity after reducing pool with inverse model
-            _lambda: Lambda value to use for UCB
-            lambda_mult: control MMR diversity ,0-1 lower = more diverse
-        Return:
-            The selected x values, their acquisition function values, and the predicted y modes.
-            Sorted by acquisition function value (descending)
-        """
-        if type(possible_x) == type([]):
-            possible_x = Pool(possible_x, self.format_x)
-
-        # if we have less than 2 examples, just return random
-        if self._example_count < 2:
-<<<<<<< HEAD
-            init_pnt = possible_x.sample(k)
-=======
-            init_pnt=possible_x.sample(k)
->>>>>>> ed81d482
-            return (
-                init_pnt,
-                [0] * k,
-                [0] * k,
-            )
-
-        if aq_fxn == "probability_of_improvement":
-            aq_fxn = probability_of_improvement
-        elif aq_fxn == "expected_improvement":
-            aq_fxn = expected_improvement
-        elif aq_fxn == "log_expected_improvement":
-            aq_fxn = log_expected_improvement
-        elif aq_fxn == "upper_confidence_bound":
-            aq_fxn = partial(upper_confidence_bound, _lambda=_lambda)
-        elif aq_fxn == "greedy":
-            aq_fxn = greedy
-        elif aq_fxn == "random":
-            return (
-                possible_x.sample(k),
-                [0] * k,
-                [0] * k,
-            )
-        else:
-            raise ValueError(f"Unknown acquisition function: {aq_fxn}")
-
-        if len(self._ys) == 0:
-            best = 0
-        else:
-            best = np.max(self._ys)
-
-        if inv_filter + aug_random_filter < len(possible_x):
-            possible_x_l = []
-            if inv_filter:
-<<<<<<< HEAD
-                approx_x = self.inv_predict(
-                    best * np.random.normal(1.2, 0.05),
-                    system_message=inv_system_message,
-                )
-                possible_x_l.extend(
-                    possible_x.approx_sample(
-                        approx_x, inv_filter, lambda_mult=lambda_mult
-                    )
-                )
-=======
-                approx_x = self.inv_predict(best * np.random.normal(1.2, 0.05), system_message=inv_system_message)
-                possible_x_l.extend(possible_x.approx_sample(approx_x, inv_filter, lambda_mult=lambda_mult))
->>>>>>> ed81d482
-
-            if aug_random_filter:
-                possible_x_l.extend(possible_x.sample(aug_random_filter))
-        else:
-            possible_x_l = list(possible_x)
-<<<<<<< HEAD
-
-        results = self._ask(
-            possible_x_l, best, aq_fxn, k, system_message=system_message
-        )
-=======
-        
-        results = self._ask(possible_x_l, best, aq_fxn, k, system_message=system_message)
->>>>>>> ed81d482
-        if len(results[0]) == 0 and len(possible_x_l) != 0:
-            # if we have nothing, just return random one
-            return (
-                possible_x.sample(k),
-                [0] * k,
-                [0] * k,
-            )
-        return results
-
-
-class AskTellFewShotTopk(AskTellFewShot):
-    def _setup_llm(self, model: str, temperature: Optional[float] = None):
-        # nucleus sampling seems to get more diversity
-        return get_llm(
-            n=self._k,
-            best_of=self._k,
-            temperature=0.1 if temperature is None else temperature,
-            model_name=model,
-            top_p=0.5,
-            # stop=["\n", "###", "#", "##"],
-            # logit_bias={
-            #     "198": -100,  # new line,
-            #     "628": -100,  # double new line,
-            #     "50256": -100,  # endoftext
-            # },
-            max_tokens=256,
-            use_logprobs=self.use_logprobs,
-        )
-
-    def _setup_inv_llm(self, model: str, temperature: Optional[float] = None):
-        return get_llm(
-            model_name=model,
-            # stop=[
-            #     self.prompt.suffix.split()[0],
-            #     self.inv_prompt.suffix.split()[0],
-            #     "\n",
-            # ],
-            max_tokens=576,
-            temperature=0.05 if temperature is None else temperature,
-        )
-
-    def _setup_prompt(
-        self,
-        example: Dict,
-        prompt_template: Optional[PromptTemplate] = None,
-        suffix: Optional[str] = None,
-        prefix: Optional[str] = None,
-    ) -> FewShotPromptTemplate:
-        if prefix is None:
-            prefix = (
-                "The following are correctly answered questions. "
-                "Each answer is numeric and ends with ###\n"
-            )
-        if prompt_template is None:
-            prompt_template = PromptTemplate(
-                input_variables=["x", "y", "y_name"],
-                template="Q: Given {x}, what is {y_name}?\nA: {y}###\n\n",
-            )
-            if suffix is not None:
-                raise ValueError(
-                    "Cannot provide suffix if using default prompt template."
-                )
-            suffix = "Q: Given {x}. What is {y_name}?\nA: "
-        elif suffix is None:
-            raise ValueError("Must provide suffix if using custom prompt template.")
-        # test out prompt
-        if example is not None:
-            prompt_template.format(**example)
-            examples = [example]
-        # TODO: make fake example text
-        else:
-            examples = []
-        example_selector = None
-        if self._selector_k is not None:
-            if len(examples) == 0:
-                raise ValueError("Cannot do zero-shot with selector")
-<<<<<<< HEAD
-            sim_selector = (
-                SemanticSimilarityExampleSelector
-                if self.cos_sim
-                else MaxMarginalRelevanceExampleSelector
-            )
-=======
-            sim_selector = SemanticSimilarityExampleSelector if self.cos_sim else MaxMarginalRelevanceExampleSelector
->>>>>>> ed81d482
-            example_selector = sim_selector.from_examples(
-                [example],
-                OpenAIEmbeddings(),
-                FAISS,
-                k=self._selector_k,
-            )
-        return FewShotPromptTemplate(
-            examples=examples if example_selector is None else None,
-            example_prompt=prompt_template,
-            example_selector=example_selector,
-            suffix=suffix,
-            prefix=prefix,
-            input_variables=["x", "y_name"],
-        )
-
-    def _setup_inverse_prompt(self, example: Dict):
-        prompt_template = PromptTemplate(
-            input_variables=["x", "y", "y_name", "x_name"],
-            template="If {y_name} is {y}, then {x_name} is @@@\n{x}###",
-        )
-        if example is not None:
-            prompt_template.format(**example)
-            examples = [example]
-        else:
-            examples = []
-        example_selector = None
-        if self._selector_k is not None:
-            if len(examples) == 0:
-                raise ValueError("Cannot do zero-shot with selector")
-<<<<<<< HEAD
-
-            sim_selector = (
-                SemanticSimilarityExampleSelector
-                if self.cos_sim
-                else MaxMarginalRelevanceExampleSelector
-            )  # LabelSimilarityExampleSelector
-=======
-            
-            sim_selector = SemanticSimilarityExampleSelector if self.cos_sim else MaxMarginalRelevanceExampleSelector #LabelSimilarityExampleSelector 
->>>>>>> ed81d482
-            example_selector = sim_selector.from_examples(
-                [example],
-                OpenAIEmbeddings(),
-                FAISS,
-                k=self._selector_k,
-            )
-        return FewShotPromptTemplate(
-            examples=examples if example_selector is None else None,
-            example_prompt=prompt_template,
-            example_selector=example_selector,
-            suffix="If {y_name} is {y}, then {x_name} is @@@",
-            input_variables=["y", "y_name", "x_name"],
-        )
-
-    def _predict(self, queries: List[str], system_message: str) -> List[DiscreteDist]:
-        if not system_message:
-<<<<<<< HEAD
-            warnings.warn(
-                "No system message provided for prediction. Using default. \nNot clearly specifying the task for the LLM usually decreases its performance considerably."
-            )
-
-        results, tokens = self.llm.predict(queries, system_message=system_message)
-        return results, tokens
-
-    def _inv_predict(
-        self, queries: List[str], system_message: str
-    ) -> List[DiscreteDist]:
-        if not system_message:
-            warnings.warn(
-                "No system message provided for inverse prediction. Using default. \nNot clearly specifying the task for the LLM usually decreases its performance considerably."
-            )
-
-        x, tokens = self.inv_llm.predict(
-            queries, inv_pred=True, system_message=system_message
-        )
-
-=======
-            warnings.warn("No system message provided for prediction. Using default. \nNot clearly specifying the task for the LLM usually decreases its performance considerably.")
-
-        results, tokens = self.llm.predict(
-            queries,
-            system_message=system_message
-        )
-        return results, tokens
-
-    def _inv_predict(self, queries: List[str], system_message: str) -> List[DiscreteDist]:
-        if not system_message:
-            warnings.warn("No system message provided for inverse prediction. Using default. \nNot clearly specifying the task for the LLM usually decreases its performance considerably.")
-
-        x, tokens = self.inv_llm.predict(
-            queries,
-            inv_pred=True,
-            system_message=system_message
-            )
-        
->>>>>>> ed81d482
-        return x, tokens
-
-    def _tell(self, x: str, y: float, alt_ys: Optional[List[float]] = None) -> Dict:
-        """Tell the optimizer about a new example."""
-
-        if self.use_quantiles:
-            self.qt = QuantileTransformer(
-                values=self._ys + [y], n_quantiles=self.n_quantiles
-            )
-            y = self.qt.to_quantiles(y)
-
-        if alt_ys is not None:
-            raise ValueError("Alt ys not supported for topk.")
-        example_dict = dict(
-            x=self.format_x(x),
-            y=self.format_y(y),
-            y_name=self._y_name,
-        )
-        self._ys.append(y)
-        inv_dict = dict(
-            x=self.format_x(x),
-            y=self.format_y(y),
-            y_name=self._y_name,
-            x_name=self._x_name,
-        )
-        return example_dict, inv_dict
-
-    def _ask(
-<<<<<<< HEAD
-        self,
-        possible_x: List[str],
-        best: float,
-        aq_fxn: Callable,
-        k: int,
-        system_message: str,
-=======
-        self, possible_x: List[str], best: float, aq_fxn: Callable, k: int, system_message: str
->>>>>>> ed81d482
-    ) -> Tuple[List[str], List[float], List[float]]:
-        results = self.predict(possible_x, system_message=system_message)
-        # drop empties
-        if type(results) != type([]):
-            results = [results]
-        results = [r for r in results if len(r) > 0]
-        aq_vals = [aq_fxn(r, best) for r in results]
-        selected = np.argsort(aq_vals)[::-1][:k]
-        means = [r.mean() for r in results]
-<<<<<<< HEAD
-
-=======
-       
->>>>>>> ed81d482
-        return (
-            [possible_x[i] for i in selected],
-            [aq_vals[i] for i in selected],
-            [means[i] for i in selected],
-<<<<<<< HEAD
-        )
-
-=======
-        )
-
-
->>>>>>> ed81d482
+from typing import Dict, List, Any, Union
+from pydantic import Field
+from langchain_core.embeddings import Embeddings
+from langchain_core.vectorstores import VectorStore
+import numpy as np
+from functools import partial
+from typing import *
+from .llm_model import (
+    get_llm,
+    DiscreteDist,
+    GaussDist,
+)
+from .aqfxns import (
+    probability_of_improvement,
+    expected_improvement,
+    log_expected_improvement,
+    upper_confidence_bound,
+    greedy,
+)
+from .pool import Pool
+from langchain.prompts.few_shot import FewShotPromptTemplate
+from langchain.prompts.prompt import PromptTemplate
+from langchain_community.vectorstores import FAISS, Chroma
+from langchain_openai import OpenAIEmbeddings
+from langchain.prompts.example_selector import (
+    MaxMarginalRelevanceExampleSelector,
+    SemanticSimilarityExampleSelector,
+)
+
+import warnings
+
+
+class QuantileTransformer:
+    def __init__(self, values, n_quantiles):
+        self.n_quantiles = n_quantiles
+        self.quantiles = np.linspace(0, 1, n_quantiles + 1)
+        self.values_quantiles = np.quantile(values, self.quantiles)
+
+    def to_quantiles(self, values):
+        quantile_scores = np.digitize(values, self.values_quantiles[1:-1])
+        return quantile_scores
+
+    def to_values(self, quantile_scores):
+        values_from_scores = np.interp(
+            quantile_scores, range(self.n_quantiles + 1), self.values_quantiles
+        )
+        return values_from_scores
+
+
+class LabelSimilarityExampleSelector(SemanticSimilarityExampleSelector):
+    examples: List[Dict] = Field(default_factory=list)
+
+    def select_examples(self, input_variables: Dict[str, str]) -> List[dict]:
+        # need to select examples with the most similar y from input_variables
+        y = input_variables["y"]
+        self.examples.sort(key=lambda ex: abs(float(y) - float(ex["y"])))
+        return self.examples[: self.k]
+
+    def add_example(self, example: Dict[str, str]) -> str:
+        self.examples.append(example)
+
+    @classmethod
+    def from_examples(
+        cls,
+        examples: List[Dict],
+        embeddings: Embeddings,
+        vectorstore_cls: type[VectorStore],
+        k: int = 4,
+        input_keys: Union[List[str], None] = None,
+        *,
+        example_keys: Union[List[str], None] = None,
+        vectorstore_kwargs: Union[Dict, None] = None,
+        **vectorstore_cls_kwargs: Any,
+    ):
+        new_class = super().from_examples(
+            examples,
+            embeddings,
+            vectorstore_cls,
+            k,
+            input_keys,
+            example_keys=example_keys,
+            vectorstore_kwargs=vectorstore_kwargs,
+            **vectorstore_cls_kwargs,
+        )
+        new_class.examples = examples
+        return new_class
+
+    def __str__(self) -> str:
+        return (
+            f"LabelSimilarityExampleSelector(examples={len(self.examples)}, k={self.k})"
+        )
+
+    def __repr__(self) -> str:
+        return self.__str__()
+
+
+class AskTellFewShot:
+    def __init__(
+        self,
+        prompt_template: PromptTemplate = None,
+        suffix: Optional[str] = None,
+        prefix: Optional[str] = None,
+        model: str = "gpt-3.5-turbo",
+        temperature: Optional[float] = None,
+        x_formatter: Callable[[str], str] = lambda x: x,
+        y_formatter: Callable[[float], str] = lambda y: f"{y:0.2f}",
+        y_name: str = "output",
+        x_name: str = "input",
+        selector_k: Optional[int] = None,
+        k: int = 5,
+        use_quantiles: bool = False,
+        n_quantiles: int = 100,
+        verbose: bool = False,
+        cos_sim: bool = True,
+        use_logprobs: bool = False,
+    ) -> None:
+        """Initialize Ask-Tell optimizer.
+
+        You can pass formatters that will make your data more compatible with the model. Note that
+        y as output form the model must be a float(can be parsed with ``float(y_str)``)
+
+        Args:
+            prompt_template: Prompt template that should take x and y (for few shot templates)
+            suffix: Matching suffix for first part of prompt template - for actual completion.
+            prefix: Prefix to add before all examples (e.g., some context for the model).
+            model: OpenAI base model to use for training and inference.
+            temperature: Temperature to use for inference. If None, will use model default.
+            x_formatter: Function to format x for prompting.
+            y_formatter: Function to format y for prompting.
+            y_name: Name of y variable in prompt template (e.g., density, value of function, etc.)
+            x_name: Name of x variable in prompt template (e.g., input, x, etc.). Only appears in inverse prompt
+            selector_k: What k to use when switching to selection mode. If None, will use all examples
+            k: Number of examples to use for each prediction.
+            verbose: Whether to print out debug information.
+        """
+        self._selector_k = selector_k
+        self._ready = False
+        self._ys = []
+        self.format_x = x_formatter
+        self.format_y = y_formatter
+        self._y_name = y_name
+        self._x_name = x_name
+        self._prompt_template = prompt_template
+        self._prefix = prefix
+        self._suffix = suffix
+        self._model = model
+        self._example_count = 0
+        self._temperature = temperature
+        self._k = k
+        self.use_quantiles = use_quantiles
+        self.n_quantiles = n_quantiles
+        self._calibration_factor = None
+        self._verbose = verbose
+        self.tokens_used = 0
+        self.cos_sim = cos_sim
+        self.use_logprobs = use_logprobs
+
+    def _setup_llm(self, model: str, temperature: Optional[float] = None):
+        raise NotImplementedError
+
+    def _setup_inv_llm(self, model: str, temperature: Optional[float] = None):
+        raise NotImplementedError
+
+    def _setup_prompt(
+        self,
+        example: Dict,
+        prompt_template: Optional[PromptTemplate] = None,
+        suffix: Optional[str] = None,
+        prefix: Optional[str] = None,
+    ) -> FewShotPromptTemplate:
+        raise NotImplementedError
+    
+    def _setup_inverse_prompt(self, example: Dict):
+        raise NotImplementedError
+
+    def _tell(self, x: str, y: float, alt_ys: Optional[List[float]] = None) -> Dict:
+        raise NotImplementedError
+
+    def _predict(self, queries: List[str]) -> List[DiscreteDist]:
+        raise NotImplementedError
+
+    def _inv_predict(self, queries: List[str]) -> List[DiscreteDist]:
+        raise NotImplementedError
+
+    def _ask(
+        self, possible_x: List[str], best: float, aq_fxn: Callable, k: int
+    ) -> Tuple[List[str], List[float], List[float]]:
+        raise NotImplementedError
+    def _tell(self, x: str, y: float, alt_ys: Optional[List[float]] = None) -> Dict:
+        raise NotImplementedError
+
+    def set_calibration_factor(self, calibration_factor):
+        self._calibration_factor = calibration_factor
+
+    def inv_predict(self, y: float, system_message: Optional[str] = "") -> str:
+        """A rough inverse model"""
+        if not self._ready:
+            raise ValueError(
+                "Must tell at least one example before inverse predicting."
+            )
+
+        query = self.inv_prompt.format(
+            y=self.format_y(y), y_name=self._y_name, x_name=self._x_name
+        )
+        x, tokens = self._inv_predict(query, system_message=system_message)
+
+        return x[0]
+
+    def predict(
+        self, x: str, system_message: Optional[str] = ""
+    ) -> Union[Tuple[float, float], List[Tuple[float, float]]]:
+        """Predict the probability distribution and values for a given x.
+
+        Args:
+            x: The x value(s) to predict.
+        Returns:
+            The probability distribution and values for the given x.
+        """
+        if not isinstance(x, list):
+            x = [x]
+        if not self._ready:
+            # special zero-shot
+            self.prompt = self._setup_prompt(
+                None, self._prompt_template, self._suffix, self._prefix
+            )
+            self.inv_prompt = self._setup_inverse_prompt(None)
+            self.llm = self._setup_llm(self._model)
+            self._ready = True 
+
+        if self._selector_k is not None:
+            self.prompt.example_selector.k = min(self._example_count, self._selector_k)
+
+        queries = [
+            self.prompt.format(
+                x=self.format_x(x_i),
+                y_name=self._y_name,
+            )
+            for x_i in x
+        ]
+        results, tokens = self._predict(queries, system_message=system_message)
+        self.tokens_used += tokens
+
+        # need to replace any GaussDist with pop std
+        for i, result in enumerate(results):
+            if len(self._ys) > 1:
+                ystd = np.std(self._ys)
+            elif len(self._ys) == 1:
+                ystd = self._ys[0]
+            else:
+                ystd = 10
+            if isinstance(result, GaussDist):
+                results[i].set_std(ystd)
+
+        if self._calibration_factor:
+            for i, result in enumerate(results):
+                if isinstance(result, GaussDist):
+                    results[i].set_std(result.std() * self._calibration_factor)
+                elif isinstance(result, DiscreteDist):
+                    results[i] = GaussDist(
+                        results[i].mean(),
+                        results[i].std() * self._calibration_factor,
+                    )
+
+        # compute mean and standard deviation
+        if len(x) == 1:
+            return results[0]
+        return results
+
+    def tell(self, x: str, y: float, alt_ys: Optional[List[float]] = None) -> None:
+        """Tell the optimizer about a new example."""
+        example_dict, inv_example = self._tell(x, y, alt_ys)
+        # we want to have example
+        # to initialize prompts, so send it
+        if not self._ready:
+            self.prompt = self._setup_prompt(
+                example_dict, self._prompt_template, self._suffix, self._prefix
+            )
+            self.inv_prompt = self._setup_inverse_prompt(inv_example)
+            self.llm = self._setup_llm(self._model, self._temperature)
+            self.inv_llm = self._setup_inv_llm(self._model, self._temperature)
+            self._ready = True
+        else:
+            # in else, so we don't add twice
+            if self._selector_k is not None:
+                self.prompt.example_selector.add_example(example_dict)
+                self.inv_prompt.example_selector.add_example(inv_example)
+            else:
+                self.prompt.examples.append(example_dict)
+                self.inv_prompt.examples.append(inv_example)
+        self._example_count += 1
+    def ask(
+        self,
+        possible_x: Union[Pool, List[str]],
+        aq_fxn: str = "upper_confidence_bound",
+        k: int = 1,
+        inv_filter: int = 16,
+        aug_random_filter: int = 0,
+        lambda_mult: float = 0.5,
+        _lambda: float = 0.5,
+        system_message: Optional[str] = "",
+        inv_system_message: Optional[str] = "",
+    ) -> Tuple[List[str], List[float], List[float]]:
+        """Ask the optimizer for the next x to try.
+
+            Args:
+            possible_x: List of possible x values to choose from.
+            aq_fxn: Acquisition function to use.
+            k: Number of x values to return.
+            inv_filter: Reduce pool size to this number with inverse model. If 0, not used
+            aug_random_filter: Add this man y random examples to the pool to increase diversity after reducing pool with inverse model
+            _lambda: Lambda value to use for UCB
+            lambda_mult: control MMR diversity ,0-1 lower = more diverse
+        Return:
+            The selected x values, their acquisition function values, and the predicted y modes.
+            Sorted by acquisition function value (descending)
+        """
+        if type(possible_x) == type([]):
+            possible_x = Pool(possible_x, self.format_x)
+
+        # if we have less than 2 examples, just return random
+        if self._example_count < 2:
+            init_pnt = possible_x.sample(k)
+            return (
+                init_pnt,
+                [0] * k,
+                [0] * k,
+            )
+
+        if aq_fxn == "probability_of_improvement":
+            aq_fxn = probability_of_improvement
+        elif aq_fxn == "expected_improvement":
+            aq_fxn = expected_improvement
+        elif aq_fxn == "log_expected_improvement":
+            aq_fxn = log_expected_improvement
+        elif aq_fxn == "upper_confidence_bound":
+            aq_fxn = partial(upper_confidence_bound, _lambda=_lambda)
+        elif aq_fxn == "greedy":
+            aq_fxn = greedy
+        elif aq_fxn == "random":
+            return (
+                possible_x.sample(k),
+                [0] * k,
+                [0] * k,
+            )
+        else:
+            raise ValueError(f"Unknown acquisition function: {aq_fxn}")
+
+        if len(self._ys) == 0:
+            best = 0
+        else:
+            best = np.max(self._ys)
+
+        if inv_filter + aug_random_filter < len(possible_x):
+            possible_x_l = []
+            if inv_filter:
+                approx_x = self.inv_predict(
+                    best * np.random.normal(1.2, 0.05),
+                    system_message=inv_system_message,
+                )
+                possible_x_l.extend(
+                    possible_x.approx_sample(
+                        approx_x, inv_filter, lambda_mult=lambda_mult
+                    )
+                )
+
+            if aug_random_filter:
+                possible_x_l.extend(possible_x.sample(aug_random_filter))
+        else:
+            possible_x_l = list(possible_x)
+
+        results = self._ask(
+            possible_x_l, best, aq_fxn, k, system_message=system_message
+        )
+        if len(results[0]) == 0 and len(possible_x_l) != 0:
+            # if we have nothing, just return random one
+            return (
+                possible_x.sample(k),
+                [0] * k,
+                [0] * k,
+            )
+        return results
+
+
+class AskTellFewShotTopk(AskTellFewShot):
+    def _setup_llm(self, model: str, temperature: Optional[float] = None):
+        # nucleus sampling seems to get more diversity
+        return get_llm(
+            n=self._k,
+            best_of=self._k,
+            temperature=0.1 if temperature is None else temperature,
+            model_name=model,
+            top_p=0.5,
+            # stop=["\n", "###", "#", "##"],
+            # logit_bias={
+            #     "198": -100,  # new line,
+            #     "628": -100,  # double new line,
+            #     "50256": -100,  # endoftext
+            # },
+            max_tokens=256,
+            use_logprobs=self.use_logprobs,
+        )
+
+    def _setup_inv_llm(self, model: str, temperature: Optional[float] = None):
+        return get_llm(
+            model_name=model,
+            # stop=[
+            #     self.prompt.suffix.split()[0],
+            #     self.inv_prompt.suffix.split()[0],
+            #     "\n",
+            # ],
+            max_tokens=576,
+            temperature=0.05 if temperature is None else temperature,
+        )
+
+    def _setup_prompt(
+        self,
+        example: Dict,
+        prompt_template: Optional[PromptTemplate] = None,
+        suffix: Optional[str] = None,
+        prefix: Optional[str] = None,
+    ) -> FewShotPromptTemplate:
+        if prefix is None:
+            prefix = (
+                "The following are correctly answered questions. "
+                "Each answer is numeric and ends with ###\n"
+            )
+        if prompt_template is None:
+            prompt_template = PromptTemplate(
+                input_variables=["x", "y", "y_name"],
+                template="Q: Given {x}, what is {y_name}?\nA: {y}###\n\n",
+            )
+            if suffix is not None:
+                raise ValueError(
+                    "Cannot provide suffix if using default prompt template."
+                )
+            suffix = "Q: Given {x}. What is {y_name}?\nA: "
+        elif suffix is None:
+            raise ValueError("Must provide suffix if using custom prompt template.")
+        # test out prompt
+        if example is not None:
+            prompt_template.format(**example)
+            examples = [example]
+        # TODO: make fake example text
+        else:
+            examples = []
+        example_selector = None
+        if self._selector_k is not None:
+            if len(examples) == 0:
+                raise ValueError("Cannot do zero-shot with selector")
+            sim_selector = (
+                SemanticSimilarityExampleSelector
+                if self.cos_sim
+                else MaxMarginalRelevanceExampleSelector
+            )
+            example_selector = sim_selector.from_examples(
+                [example],
+                OpenAIEmbeddings(),
+                FAISS,
+                k=self._selector_k,
+            )
+        return FewShotPromptTemplate(
+            examples=examples if example_selector is None else None,
+            example_prompt=prompt_template,
+            example_selector=example_selector,
+            suffix=suffix,
+            prefix=prefix,
+            input_variables=["x", "y_name"],
+        )
+
+    def _setup_inverse_prompt(self, example: Dict):
+        prompt_template = PromptTemplate(
+            input_variables=["x", "y", "y_name", "x_name"],
+            template="If {y_name} is {y}, then {x_name} is @@@\n{x}###",
+        )
+        if example is not None:
+            prompt_template.format(**example)
+            examples = [example]
+        else:
+            examples = []
+        example_selector = None
+        if self._selector_k is not None:
+            if len(examples) == 0:
+                raise ValueError("Cannot do zero-shot with selector")
+
+            sim_selector = (
+                SemanticSimilarityExampleSelector
+                if self.cos_sim
+                else MaxMarginalRelevanceExampleSelector
+            )  # LabelSimilarityExampleSelector
+            example_selector = sim_selector.from_examples(
+                [example],
+                OpenAIEmbeddings(),
+                FAISS,
+                k=self._selector_k,
+            )
+        return FewShotPromptTemplate(
+            examples=examples if example_selector is None else None,
+            example_prompt=prompt_template,
+            example_selector=example_selector,
+            suffix="If {y_name} is {y}, then {x_name} is @@@",
+            input_variables=["y", "y_name", "x_name"],
+        )
+
+    def _predict(self, queries: List[str], system_message: str) -> List[DiscreteDist]:
+        if not system_message:
+            warnings.warn(
+                "No system message provided for prediction. Using default. \nNot clearly specifying the task for the LLM usually decreases its performance considerably."
+            )
+
+        results, tokens = self.llm.predict(queries, system_message=system_message)
+        return results, tokens
+
+    def _inv_predict(
+        self, queries: List[str], system_message: str
+    ) -> List[DiscreteDist]:
+        if not system_message:
+            warnings.warn(
+                "No system message provided for inverse prediction. Using default. \nNot clearly specifying the task for the LLM usually decreases its performance considerably."
+            )
+
+        x, tokens = self.inv_llm.predict(
+            queries, inv_pred=True, system_message=system_message
+        )
+
+        return x, tokens
+
+    def _tell(self, x: str, y: float, alt_ys: Optional[List[float]] = None) -> Dict:
+        """Tell the optimizer about a new example."""
+
+        if self.use_quantiles:
+            self.qt = QuantileTransformer(
+                values=self._ys + [y], n_quantiles=self.n_quantiles
+            )
+            y = self.qt.to_quantiles(y)
+
+        if alt_ys is not None:
+            raise ValueError("Alt ys not supported for topk.")
+        example_dict = dict(
+            x=self.format_x(x),
+            y=self.format_y(y),
+            y_name=self._y_name,
+        )
+        self._ys.append(y)
+        inv_dict = dict(
+            x=self.format_x(x),
+            y=self.format_y(y),
+            y_name=self._y_name,
+            x_name=self._x_name,
+        )
+        return example_dict, inv_dict
+
+    def _ask(
+        self,
+        possible_x: List[str],
+        best: float,
+        aq_fxn: Callable,
+        k: int,
+        system_message: str,
+    ) -> Tuple[List[str], List[float], List[float]]:
+        results = self.predict(possible_x, system_message=system_message)
+        # drop empties
+        if type(results) != type([]):
+            results = [results]
+        results = [r for r in results if len(r) > 0]
+        aq_vals = [aq_fxn(r, best) for r in results]
+        selected = np.argsort(aq_vals)[::-1][:k]
+        means = [r.mean() for r in results]
+        return (
+            [possible_x[i] for i in selected],
+            [aq_vals[i] for i in selected],
+            [means[i] for i in selected],
+        )