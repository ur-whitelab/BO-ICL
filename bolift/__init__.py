--- conflicted
+++ resolved
@@ -1,9 +1,4 @@
-from .version import __version__
-from .asktell import AskTellFewShotMulti, AskTellFewShotTopk
-<<<<<<< HEAD
-from .asktellfinetuning import AskTellFinetuning
-
-=======
-from .pool import Pool
-
->>>>>>> 10087907
+from .version import __version__
+from .asktell import AskTellFewShotMulti, AskTellFewShotTopk
+from .asktellfinetuning import AskTellFinetuning
+from .pool import Pool