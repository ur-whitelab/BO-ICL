--- conflicted
+++ resolved
@@ -151,10 +151,6 @@
                  best_of        : int = 1, 
                  max_tokens     : int = 128, 
                  logit_bias     : dict = {},
-<<<<<<< HEAD
-                 logprobs       : int = 5,
-=======
->>>>>>> 13462bfe
                  **kwargs
                 ) -> None:
         self.model_name = model_name
@@ -164,10 +160,6 @@
         self.best_of = best_of
         self.max_tokens = max_tokens
         self.logit_bias = logit_bias
-<<<<<<< HEAD
-        self.logprobs = logprobs
-=======
->>>>>>> 13462bfe
         self.kwargs = kwargs
         self.llm = self.create_llm()
 
@@ -193,18 +185,10 @@
             model_name=self.model_name,
             temperature=self.temperature,
             n=self.n,
-<<<<<<< HEAD
-            max_tokens=self.max_tokens,
-            best_of=self.best_of,
-            top_p=self.top_p,
-            logit_bias=self.logit_bias,
-            logprobs = self.logprobs,
-=======
             top_p=self.top_p,
             best_of=self.best_of,
             max_tokens=self.max_tokens,
             logit_bias=self.logit_bias,
->>>>>>> 13462bfe
             model_kwargs=self.kwargs
         )
     
